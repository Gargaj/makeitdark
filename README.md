# Slack dark theme injector tool
This tool writes a dark theme to the Slack desktop application.
Dark theme was taken from the generated [Dark Reader](https://darkreader.org)
theme that was applied when I visited the web version of slack, like so:
```
Array.from(document.querySelectorAll('.darkreader')).map((n) => n.textContent).join('\n');

```

### Prerequisites

Install [python](https://www.python.org/)

You _really_ should take the css file from this site, and host it somewhere _you_ control. It's
not a great idea to have a script inject an arbitrary CSS file from a domain outside of your control,
into an application like Slack that could have sensitive data.

Don't trust me - fork the repo.

### Running

python
```bash
sudo python makeitdark.py
```

python3
```bash
sudo python3 makeitdark.py
```
### Sidebar

Use the following custom Slack sidebar theme to make it consistent:
```
#000000,#000000,#00ff00,#00ff00,#00ff00,#00ff00,#31f700,#ff0000
```
<<<<<<< HEAD

Or use this one which kinda makes it look like Mojave dark mode, from [slackthemes.net](https://slackthemes.net):
```
#333336,#2e2e31,#666668,#ffffff,#277df6,#d7d5d4,#277df6,#277df6
=======
### Reverting

If you want to uninstall the dark Slack theme you can run with the `makeitlight` option:
```
makeitdark.py makeitlight
>>>>>>> d4647df3
```<|MERGE_RESOLUTION|>--- conflicted
+++ resolved
@@ -34,16 +34,15 @@
 ```
 #000000,#000000,#00ff00,#00ff00,#00ff00,#00ff00,#31f700,#ff0000
 ```
-<<<<<<< HEAD
 
 Or use this one which kinda makes it look like Mojave dark mode, from [slackthemes.net](https://slackthemes.net):
 ```
 #333336,#2e2e31,#666668,#ffffff,#277df6,#d7d5d4,#277df6,#277df6
-=======
+```
+
 ### Reverting
 
 If you want to uninstall the dark Slack theme you can run with the `makeitlight` option:
 ```
 makeitdark.py makeitlight
->>>>>>> d4647df3
 ```